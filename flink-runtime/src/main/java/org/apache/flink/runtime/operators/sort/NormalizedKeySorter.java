--- conflicted
+++ resolved
@@ -356,7 +356,6 @@
 
 	@Override
 	public int compare(int i, int j) {
-<<<<<<< HEAD
 		final int segmentNumberI = i / this.indexEntriesPerSegment;
 		final int segmentOffsetI = (i % this.indexEntriesPerSegment) * this.indexEntrySize;
 
@@ -372,39 +371,19 @@
 		final MemorySegment segJ = this.sortIndex.get(segmentNumberJ);
 
 		int val = segI.compare(segJ, segmentOffsetI + OFFSET_LEN, segmentOffsetJ + OFFSET_LEN, this.numKeyBytes);
-=======
-		final int bufferNumI = i / this.indexEntriesPerSegment;
-		final int iBufferOffset = (i % this.indexEntriesPerSegment) * this.indexEntrySize;
-
-		final int bufferNumJ = j / this.indexEntriesPerSegment;
-		final int jBufferOffset = (j % this.indexEntriesPerSegment) * this.indexEntrySize;
-
-		final MemorySegment segI = this.sortIndex.get(bufferNumI);
-		final MemorySegment segJ = this.sortIndex.get(bufferNumJ);
-		
-		int val = segI.compare(segJ, iBufferOffset + OFFSET_LEN, jBufferOffset + OFFSET_LEN, this.numKeyBytes);
->>>>>>> 3d7d4d8f
 
 		if (val != 0 || this.normalizedKeyFullyDetermines) {
 			return this.useNormKeyUninverted ? val : -val;
 		}
-<<<<<<< HEAD
 
 		final long pointerI = segI.getLong(segmentOffsetI) & POINTER_MASK;
 		final long pointerJ = segJ.getLong(segmentOffsetJ) & POINTER_MASK;
 
-=======
-		
-		final long pointerI = segI.getLong(iBufferOffset) & POINTER_MASK;
-		final long pointerJ = segJ.getLong(jBufferOffset) & POINTER_MASK;
-		
->>>>>>> 3d7d4d8f
 		return compareRecords(pointerI, pointerJ);
 	}
 
 	@Override
 	public void swap(int i, int j) {
-<<<<<<< HEAD
 		final int segmentNumberI = i / this.indexEntriesPerSegment;
 		final int segmentOffsetI = (i % this.indexEntriesPerSegment) * this.indexEntrySize;
 
@@ -420,18 +399,6 @@
 		final MemorySegment segJ = this.sortIndex.get(segmentNumberJ);
 
 		segI.swapBytes(this.swapBuffer, segJ, segmentOffsetI, segmentOffsetJ, this.indexEntrySize);
-=======
-		final int bufferNumI = i / this.indexEntriesPerSegment;
-		final int iBufferOffset = (i % this.indexEntriesPerSegment) * this.indexEntrySize;
-		
-		final int bufferNumJ = j / this.indexEntriesPerSegment;
-		final int jBufferOffset = (j % this.indexEntriesPerSegment) * this.indexEntrySize;
-		
-		final MemorySegment segI = this.sortIndex.get(bufferNumI);
-		final MemorySegment segJ = this.sortIndex.get(bufferNumJ);
-		
-		segI.swapBytes(this.swapBuffer, segJ, iBufferOffset, jBufferOffset, this.indexEntrySize);
->>>>>>> 3d7d4d8f
 	}
 
 	@Override
