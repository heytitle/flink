/*
 * Licensed to the Apache Software Foundation (ASF) under one
 * or more contributor license agreements.  See the NOTICE file
 * distributed with this work for additional information
 * regarding copyright ownership.  The ASF licenses this file
 * to you under the Apache License, Version 2.0 (the
 * "License"); you may not use this file except in compliance
 * with the License.  You may obtain a copy of the License at
 *
 *     http://www.apache.org/licenses/LICENSE-2.0
 *
 * Unless required by applicable law or agreed to in writing, software
 * distributed under the License is distributed on an "AS IS" BASIS,
 * WITHOUT WARRANTIES OR CONDITIONS OF ANY KIND, either express or implied.
 * See the License for the specific language governing permissions and
 * limitations under the License.
 */

package org.apache.flink.test.util;

import org.apache.flink.runtime.minicluster.LocalFlinkMiniCluster;
import org.junit.AfterClass;
import org.junit.BeforeClass;
import org.junit.runners.Parameterized;

import java.util.Arrays;
import java.util.Collection;

/**
 * Base class for unit tests that run multiple tests and want to reuse the same
 * Flink cluster. This saves a significant amount of time, since the startup and
 * shutdown of the Flink clusters (including actor systems, etc) usually dominates
 * the execution of the actual tests.
 *
 * To write a unit test against this test base, simply extend it and add
 * one or more regular test methods and retrieve the ExecutionEnvironment from
 * the context:
 *
 * <pre>{@code
 *
 *   {@literal @}Test
 *   public void someTest() {
 *       ExecutionEnvironment env = ExecutionEnvironment.getExecutionEnvironment();
 *       // test code
 *       env.execute();
 *   }
 *
 *   {@literal @}Test
 *   public void anotherTest() {
 *       ExecutionEnvironment env = ExecutionEnvironment.getExecutionEnvironment();
 *       // test code
 *       env.execute();
 *   }

 * }</pre>
 */
public class MultipleProgramsTestBase extends TestBaseUtils {

	/**
	 * Enum that defines which execution environment to run the next test on:
	 * An embedded local flink cluster, or the collection execution backend.
	 */
	public enum TestExecutionMode {
		CLUSTER,
<<<<<<< HEAD
		CLUSTER_OBJECT_REUSE,
		COLLECTION,
=======
		CLUSTER_WITH_CODEGENERATION_ENABLED,
		COLLECTION
>>>>>>> 3d7d4d8f
	}

	// ------------------------------------------------------------------------
	//  The mini cluster that is shared across tests
	// ------------------------------------------------------------------------

	protected static final int DEFAULT_PARALLELISM = 4;

	protected static boolean startWebServer = false;

	protected static LocalFlinkMiniCluster cluster = null;
	
	// ------------------------------------------------------------------------
	protected final TestExecutionMode mode;

	public MultipleProgramsTestBase(TestExecutionMode mode) {
		this.mode = mode;
<<<<<<< HEAD
		
		switch(mode){
			case CLUSTER:
				new TestEnvironment(cluster, 4).setAsContext();
				break;
			case CLUSTER_OBJECT_REUSE:
				new TestEnvironment(cluster, 4, true).setAsContext();
				break;
			case COLLECTION:
				new CollectionTestEnvironment().setAsContext();
				break;
=======

		if( mode == TestExecutionMode.COLLECTION ) {
			CollectionTestEnvironment collectionEnv = new CollectionTestEnvironment();
			collectionEnv.setAsContext();
		} else if( mode == TestExecutionMode.CLUSTER_WITH_CODEGENERATION_ENABLED ||  mode == TestExecutionMode.CLUSTER ){
			TestEnvironment clusterEnv = new TestEnvironment(cluster, 4);
			clusterEnv.setAsContext();
			if( mode == TestExecutionMode.CLUSTER_WITH_CODEGENERATION_ENABLED){
				clusterEnv.getConfig().setCodeGenerationForSorterEnabled(true);
			}
>>>>>>> 3d7d4d8f
		}
	}

	// ------------------------------------------------------------------------
	//  Cluster setup & teardown
	// ------------------------------------------------------------------------

	@BeforeClass
	public static void setup() throws Exception {
		cluster = TestBaseUtils.startCluster(
			1,
			DEFAULT_PARALLELISM,
			startWebServer,
			false,
			true);
	}

	@AfterClass
	public static void teardown() throws Exception {
		stopCluster(cluster, TestBaseUtils.DEFAULT_TIMEOUT);
	}
	
	// ------------------------------------------------------------------------
	//  Parametrization lets the tests run in cluster and collection mode
	// ------------------------------------------------------------------------
	
	@Parameterized.Parameters(name = "Execution mode = {0}")
	public static Collection<Object[]> executionModes() {
		return Arrays.asList(
				new Object[] { TestExecutionMode.CLUSTER },
				new Object[] { TestExecutionMode.CLUSTER_WITH_CODEGENERATION_ENABLED },
				new Object[] { TestExecutionMode.COLLECTION });
	}
}<|MERGE_RESOLUTION|>--- conflicted
+++ resolved
@@ -62,13 +62,9 @@
 	 */
 	public enum TestExecutionMode {
 		CLUSTER,
-<<<<<<< HEAD
 		CLUSTER_OBJECT_REUSE,
 		COLLECTION,
-=======
-		CLUSTER_WITH_CODEGENERATION_ENABLED,
-		COLLECTION
->>>>>>> 3d7d4d8f
+		CLUSTER_WITH_CODEGENERATION_ENABLED
 	}
 
 	// ------------------------------------------------------------------------
@@ -80,14 +76,12 @@
 	protected static boolean startWebServer = false;
 
 	protected static LocalFlinkMiniCluster cluster = null;
-	
+
 	// ------------------------------------------------------------------------
 	protected final TestExecutionMode mode;
 
 	public MultipleProgramsTestBase(TestExecutionMode mode) {
 		this.mode = mode;
-<<<<<<< HEAD
-		
 		switch(mode){
 			case CLUSTER:
 				new TestEnvironment(cluster, 4).setAsContext();
@@ -98,18 +92,11 @@
 			case COLLECTION:
 				new CollectionTestEnvironment().setAsContext();
 				break;
-=======
-
-		if( mode == TestExecutionMode.COLLECTION ) {
-			CollectionTestEnvironment collectionEnv = new CollectionTestEnvironment();
-			collectionEnv.setAsContext();
-		} else if( mode == TestExecutionMode.CLUSTER_WITH_CODEGENERATION_ENABLED ||  mode == TestExecutionMode.CLUSTER ){
-			TestEnvironment clusterEnv = new TestEnvironment(cluster, 4);
-			clusterEnv.setAsContext();
-			if( mode == TestExecutionMode.CLUSTER_WITH_CODEGENERATION_ENABLED){
-				clusterEnv.getConfig().setCodeGenerationForSorterEnabled(true);
-			}
->>>>>>> 3d7d4d8f
+			case CLUSTER_WITH_CODEGENERATION_ENABLED:
+				TestEnvironment env = new TestEnvironment(cluster, 4);
+				env.setAsContext();
+				env.getConfig().setCodeGenerationForSorterEnabled(true);
+				break;
 		}
 	}
 
@@ -131,11 +118,11 @@
 	public static void teardown() throws Exception {
 		stopCluster(cluster, TestBaseUtils.DEFAULT_TIMEOUT);
 	}
-	
+
 	// ------------------------------------------------------------------------
 	//  Parametrization lets the tests run in cluster and collection mode
 	// ------------------------------------------------------------------------
-	
+
 	@Parameterized.Parameters(name = "Execution mode = {0}")
 	public static Collection<Object[]> executionModes() {
 		return Arrays.asList(
