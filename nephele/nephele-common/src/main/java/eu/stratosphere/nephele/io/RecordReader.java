--- conflicted
+++ resolved
@@ -231,75 +231,4 @@
 
 		return retVal;
 	}
-<<<<<<< HEAD
-
-	/**
-	 * Registers a new listener object with the assigned input gate.
-	 * 
-	 * @param inputGateListener
-	 *        the listener object to register
-	 */
-	public void registerInputGateListener(InputGateListener inputGateListener) {
-
-		this.inputGate.registerInputGateListener(inputGateListener);
-	}
-
-	/**
-	 * Subscribes the listener object to receive events of the given type.
-	 * 
-	 * @param eventListener
-	 *        the listener object to register
-	 * @param eventType
-	 *        the type of event to register the listener for
-	 */
-	public void subscribeToEvent(EventListener eventListener, Class<? extends AbstractTaskEvent> eventType) {
-
-		// Delegate call to input gate
-		this.inputGate.subscribeToEvent(eventListener, eventType);
-	}
-
-	/**
-	 * Removes the subscription for events of the given type for the listener object.
-	 * 
-	 * @param eventListener
-	 *        the listener object to cancel the subscription for
-	 * @param eventType
-	 *        the type of the event to cancel the subscription for
-	 */
-	public void unsubscribeFromEvent(EventListener eventListener, Class<? extends AbstractTaskEvent> eventType) {
-
-		// Delegate call to input gate
-		this.inputGate.unsubscribeFromEvent(eventListener, eventType);
-	}
-
-	/**
-	 * Publishes an event.
-	 * 
-	 * @param event
-	 *        the event to be published
-	 * @throws IOException
-	 *         thrown if an error occurs while transmitting the event
-	 * @throws InterruptedException
-	 *         thrown if the thread is interrupted while waiting for the event to be published
-	 */
-	public void publishEvent(AbstractTaskEvent event) throws IOException, InterruptedException {
-
-		// Delegate call to input gate
-		this.inputGate.publishEvent(event);
-	}
-	
-	/**
-	 * Exposes the input gate which is used by this record reader. This method should have
-	 * package visibility only.
-	 * 
-	 * @return the input gate used by this record reader
-	 */
-	InputGate<T> getInputGate() {
-
-		return this.inputGate;
-	}
-
 }
-=======
-}
->>>>>>> 3775fdca
