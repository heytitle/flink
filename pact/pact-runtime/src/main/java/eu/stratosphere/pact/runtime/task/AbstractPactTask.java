--- conflicted
+++ resolved
@@ -15,29 +15,17 @@
 package eu.stratosphere.pact.runtime.task;
 
 import java.io.IOException;
-<<<<<<< HEAD
-=======
 import java.util.ArrayList;
 import java.util.List;
->>>>>>> 302fb446
 
 import org.apache.commons.logging.Log;
 import org.apache.commons.logging.LogFactory;
 
-<<<<<<< HEAD
-=======
 import eu.stratosphere.nephele.configuration.Configuration;
->>>>>>> 302fb446
 import eu.stratosphere.nephele.execution.librarycache.LibraryCacheManager;
 import eu.stratosphere.nephele.io.BipartiteDistributionPattern;
 import eu.stratosphere.nephele.io.DistributionPattern;
 import eu.stratosphere.nephele.io.MutableRecordReader;
-<<<<<<< HEAD
-import eu.stratosphere.nephele.io.PointwiseDistributionPattern;
-import eu.stratosphere.nephele.io.RecordWriter;
-import eu.stratosphere.nephele.jobgraph.JobID;
-import eu.stratosphere.nephele.template.AbstractTask;
-=======
 import eu.stratosphere.nephele.io.MutableUnionRecordReader;
 import eu.stratosphere.nephele.io.PointwiseDistributionPattern;
 import eu.stratosphere.nephele.io.RecordWriter;
@@ -45,19 +33,11 @@
 import eu.stratosphere.nephele.template.AbstractInvokable;
 import eu.stratosphere.nephele.template.AbstractTask;
 import eu.stratosphere.pact.common.stubs.Collector;
->>>>>>> 302fb446
 import eu.stratosphere.pact.common.stubs.Stub;
 import eu.stratosphere.pact.common.type.Key;
 import eu.stratosphere.pact.common.type.PactRecord;
 import eu.stratosphere.pact.common.util.InstantiationUtil;
 import eu.stratosphere.pact.common.util.MutableObjectIterator;
-<<<<<<< HEAD
-import eu.stratosphere.pact.runtime.task.util.NepheleReaderIterator;
-import eu.stratosphere.pact.runtime.task.util.OutputCollector;
-import eu.stratosphere.pact.runtime.task.util.OutputEmitter;
-import eu.stratosphere.pact.runtime.task.util.TaskConfig;
-import eu.stratosphere.pact.runtime.task.util.OutputEmitter.ShipStrategy;
-=======
 import eu.stratosphere.pact.runtime.task.chaining.ChainedTask;
 import eu.stratosphere.pact.runtime.task.chaining.ExceptionInChainedStubException;
 import eu.stratosphere.pact.runtime.task.util.NepheleReaderIterator;
@@ -65,7 +45,6 @@
 import eu.stratosphere.pact.runtime.task.util.OutputEmitter;
 import eu.stratosphere.pact.runtime.task.util.OutputEmitter.ShipStrategy;
 import eu.stratosphere.pact.runtime.task.util.TaskConfig;
->>>>>>> 302fb446
 
 /**
  * The abstract base class for all Pact tasks. Encapsulated common behavior and implements the main life-cycle
@@ -84,19 +63,12 @@
 	
 	protected MutableObjectIterator<PactRecord>[] inputs;
 	
-<<<<<<< HEAD
-	protected OutputCollector output;
+	protected Collector output;
 	
 	protected ClassLoader userCodeClassLoader;
 	
-=======
-	protected Collector output;
-	
-	protected ClassLoader userCodeClassLoader;
-	
 	protected ArrayList<ChainedTask> chainedTasks;
 	
->>>>>>> 302fb446
 	protected volatile boolean running;
 	
 	// --------------------------------------------------------------------------------------------
@@ -129,18 +101,10 @@
 	 * the input is depleted.
 	 * 
 	 * @throws Exception Any exception thrown by this method signals task failure. Because exceptions in the user
-<<<<<<< HEAD
-	 *                   code typically signal situations where this instance in unable to procede, exceptions
-	 *                   from the user code should be forwarded.
-	 */
-	public abstract void run()
-		throws Exception; 
-=======
 	 *                   code typically signal situations where this instance in unable to proceed, exceptions
 	 *                   from the user code should be forwarded.
 	 */
 	public abstract void run() throws Exception; 
->>>>>>> 302fb446
 	
 	/**
 	 * This method is invoked in any case (clean termination and exception) at the end of the tasks operation.
@@ -149,16 +113,10 @@
 	 */
 	public abstract void cleanup() throws Exception;
 	
-<<<<<<< HEAD
-	// ------------------------------------------------------------------------
-	//                       Nephele Task Interface
-	// ------------------------------------------------------------------------
-=======
 	
 	// --------------------------------------------------------------------------------------------
 	//                                  Nephele Task Interface
 	// --------------------------------------------------------------------------------------------
->>>>>>> 302fb446
 	
 	/* (non-Javadoc)
 	 * @see eu.stratosphere.nephele.template.AbstractInvokable#registerInputOutput()
@@ -201,11 +159,6 @@
 					"' , caused an error: " + t.getMessage(), t);
 			}
 			
-<<<<<<< HEAD
-			// open stub implementation
-			try {
-				this.stub.open(this.config.getStubParameters());
-=======
 			// start all chained tasks
 			AbstractPactTask.openChainedTasks(this.chainedTasks, this);
 			
@@ -216,7 +169,6 @@
 				stubConfig.setInteger("pact.parallel.task.count", this.getEnvironment().getCurrentNumberOfSubtasks());
 				stubConfig.setString("pact.parallel.task.name", this.getEnvironment().getTaskName());
 				this.stub.open(stubConfig);
->>>>>>> 302fb446
 				stubOpen = true;
 			}
 			catch (Throwable t) {
@@ -231,14 +183,11 @@
 				this.stub.close();
 				stubOpen = false;
 			}
-<<<<<<< HEAD
-=======
 			
 			this.output.close();
 			
 			// close all chained tasks letting them report failure
 			AbstractPactTask.closeChainedTasks(this.chainedTasks, this);
->>>>>>> 302fb446
 		}
 		catch (Exception ex) {
 			// close the input, but do not report any exceptions, since we already have another root cause
@@ -249,22 +198,6 @@
 				catch (Throwable t) {}
 			}
 			
-<<<<<<< HEAD
-			// drop exception, if task was canceled, because we already have a root exception.
-			if (this.running) {
-				if (LOG.isErrorEnabled())
-					LOG.error(getLogString("Unexpected ERROR in PACT code."), ex);
-				throw ex;
-			}
-		}
-		finally {
-			// close the output collector and make sure we run the cleanup method
-			try {
-				this.output.close();
-			}
-			catch (Throwable t) {}
-			
-=======
 			AbstractPactTask.cancelChainedTasks(this.chainedTasks);
 			
 			// drop exception, if the task was canceled
@@ -273,7 +206,6 @@
 			}
 		}
 		finally {
->>>>>>> 302fb446
 			cleanup();
 		}
 
@@ -298,15 +230,9 @@
 			LOG.warn(getLogString("Cancelling PACT code"));
 	}
 	
-<<<<<<< HEAD
-	// ------------------------------------------------------------------------
-	//                       Task Setup and Teardown
-	// ------------------------------------------------------------------------
-=======
 	// --------------------------------------------------------------------------------------------
 	//                                 Task Setup and Teardown
 	// --------------------------------------------------------------------------------------------
->>>>>>> 302fb446
 	
 	/**
 	 * Initializes the Stub class implementation and configuration.
@@ -317,11 +243,7 @@
 	protected void initConfigAndStub(Class<? super T> stubSuperClass)
 	{
 		// obtain task configuration (including stub parameters)
-<<<<<<< HEAD
 		this.config = new TaskConfig(getTaskConfiguration());
-=======
-		this.config = new TaskConfig(getRuntimeConfiguration());
->>>>>>> 302fb446
 
 		// obtain stub implementation class
 		try {
@@ -332,11 +254,7 @@
 			this.stub = InstantiationUtil.instantiate(stubClass, stubSuperClass);
 		}
 		catch (IOException ioe) {
-<<<<<<< HEAD
-			throw new RuntimeException("Library cache manager could not be instantiated.", ioe);
-=======
 			throw new RuntimeException("The ClassLoader for the user code could not be instantiated from the library cache.", ioe);
->>>>>>> 302fb446
 		}
 		catch (ClassNotFoundException cnfe) {
 			throw new RuntimeException("The stub implementation class was not found.", cnfe);
@@ -358,11 +276,7 @@
 		
 		for (int i = 0; i < numInputs; i++)
 		{
-<<<<<<< HEAD
-			final ShipStrategy shipStrategy = config.getInputShipStrategy(i);
-=======
 			final ShipStrategy shipStrategy = this.config.getInputShipStrategy(i);
->>>>>>> 302fb446
 			DistributionPattern dp = null;
 			
 			switch (shipStrategy)
@@ -383,9 +297,6 @@
 					i + ": " + shipStrategy.name());
 			}
 			
-<<<<<<< HEAD
-			inputs[i] = new NepheleReaderIterator(new MutableRecordReader<PactRecord>(this, dp));
-=======
 			final int groupSize = this.config.getGroupSize(i+1);
 			if(groupSize < 2) {
 				inputs[i] = new NepheleReaderIterator(new MutableRecordReader<PactRecord>(this, dp));
@@ -397,32 +308,12 @@
 				}
 				inputs[i] = new NepheleReaderIterator(new MutableUnionRecordReader<PactRecord>(readers));
 			}
->>>>>>> 302fb446
 		}
 		this.inputs = inputs;
 	}
 	
 	/**
 	 * Creates a writer for each output. Creates an OutputCollector which forwards its input to all writers.
-<<<<<<< HEAD
-	 * The output collector applies the configured shipping strategy.
-	 */
-	protected void initOutputs()
-	{
-		final int numOutputs = config.getNumOutputs();
-		
-		// create output collector
-		this.output = new OutputCollector();
-		
-		final JobID jobId = getEnvironment().getJobID();
-		final ClassLoader cl;
-		try {
-			cl = LibraryCacheManager.getClassLoader(jobId);
-		}
-		catch (IOException ioe) {
-			throw new RuntimeException("Library cache manager could not be instantiated.", ioe);
-		}
-=======
 	 * The output collector applies the configured shipping strategies for each writer.
 	 */
 	protected void initOutputs()
@@ -530,60 +421,12 @@
 	public static OutputCollector getOutputCollector(AbstractInvokable task, TaskConfig config, ClassLoader cl, int numOutputs)
 	{ 
 		OutputCollector output = new OutputCollector();
->>>>>>> 302fb446
 		
 		// create a writer for each output
 		for (int i = 0; i < numOutputs; i++)
 		{
 			// create the OutputEmitter from output ship strategy
 			final ShipStrategy strategy = config.getOutputShipStrategy(i);
-<<<<<<< HEAD
-			final int[] keyPositions = this.config.getOutputShipKeyPositions(i);
-			final Class<? extends Key>[] keyClasses;
-			try {
-				keyClasses= this.config.getOutputShipKeyTypes(i, cl);
-			}
-			catch (ClassNotFoundException cnfex) {
-				throw new RuntimeException("The classes for the keys after which output " + i + 
-					" ships the records could not be loaded.");
-			}
-			
-			OutputEmitter oe = (keyPositions == null || keyClasses == null) ?
-					new OutputEmitter(strategy) :
-					new OutputEmitter(strategy, keyPositions, keyClasses);
-					
-			// create writer
-			RecordWriter<PactRecord> writer= new RecordWriter<PactRecord>(this, PactRecord.class, oe);
-
-			// add writer to output collector
-			output.addWriter(writer);
-		}
-	}
-	
-	// ------------------------------------------------------------------------
-	//                               Utilities
-	// ------------------------------------------------------------------------
-	
-	/**
-	 * Utility function that composes a string for logging purposes. The string includes the given message and
-	 * the index of the task in its task group together with the number of tasks in the task group.
-	 *  
-	 * @param message The main message for the log.
-	 * @return The string ready for logging.
-	 */
-	protected String getLogString(String message)
-	{
-		StringBuilder bld = new StringBuilder(128);	
-		bld.append(message);
-		bld.append(':').append(' ');
-		bld.append(this.getEnvironment().getTaskName());
-		bld.append(' ').append('(');
-		bld.append(this.getEnvironment().getIndexInSubtaskGroup() + 1);
-		bld.append('/');
-		bld.append(this.getEnvironment().getCurrentNumberOfSubtasks());
-		bld.append(')');
-		return bld.toString();
-=======
 			final int[] keyPositions = config.getOutputShipKeyPositions(i);
 			final Class<? extends Key>[] keyClasses;
 			try {
@@ -792,6 +635,5 @@
 		catch (ClassCastException ccex) {
 			throw new RuntimeException("User Code class is not a proper subclass of " + superClass.getName(), ccex); 
 		}
->>>>>>> 302fb446
 	}
 }